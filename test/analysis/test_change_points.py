#!/usr/bin/env python3
# -*- coding: utf-8 -*-

import unittest
import random
import matplotlib.pyplot as plt
import numpy as np
import analysis.change_points as cps
import learning.learners
import metrics
import scipy.stats as stats
import ruptures
import learning

def signal():
    np.random.seed(123)
    minor = [200, 270, 340, 630, 690, 880]
    major = [420, 750, 120]
    sig = [0]
    for i in range(999):
        s = sig[-1]
        if i in major:
            s += 1.5 *np.random.normal(0, 3)
        if i in minor:
            s += 1.5 * np.random.normal(0,1)
        s += 0.05 * np.random.normal(0, 1)
        sig.append(s)
    return np.array(sig), minor + major

class TestCPAnalysis(unittest.TestCase):


    def setUp(self):
        self.signal, self.cps = signal()


    def tearDown(self):
        pass
    
    
    def testChangePointEstimation(self):
        s, cps = signal()
        a = learning.learners.IterativeRandomLearner(np.arange(len(s)), s)
        a.iterative_train(max_iter=20)
        mean, std = a.predict()

<<<<<<< HEAD
        plt.plot(np.arange(len(s)), s)
        plt.plot(np.arange(len(s)), mean)
        plt.show()
         
    def testName(self):
        algo1 = cps.BinaryChangePointAnalyzer(self.signal)
        result = algo1.detect_change_points(self.signal)[:-1]
        plt.scatter(result, self.signal[result], color="dodgerblue", marker="X", s=120)
        print(metrics.fuzzy_precall(self.cps, result, fuzzy=5))
        
        algo1 = cps.WindowChangePointAnalyzer(self.signal)
        result = algo1.detect_change_points(self.signal)[:-1]
        plt.scatter(result, self.signal[result]+0.2, color="blue", marker="X", s=120)
        print(metrics.fuzzy_precall(self.cps, result, fuzzy=5))
=======

    def test_BinaryChangePointAnalyzer(self):
        algo1 = cps.BinaryChangePointAnalyzer()

        sig, cpss = signal()
        change_points = algo1.detect_change_points(sig)[:-1]
        pre, rec = metrics.fuzzy_precall(cpss, change_points, fuzzy=5)

        self.assertTrue(np.median(pre) > 0.6, "precision {} is smaller than 0.6".format(np.median(pre)))
        self.assertTrue(np.median(rec) > 0.8, "recall {} is smaller than 0.8".format(np.median(rec)))

    def test_WindowChangePointAnalyzer(self):
        algo1 = cps.WindowChangePointAnalyzer()
>>>>>>> 64ea03fc
        
        sig, cpss = signal()
        change_points = algo1.detect_change_points(sig)[:-1]
        pre, rec = metrics.fuzzy_precall(cpss, change_points, fuzzy=5)

        self.assertTrue(np.median(pre) > 0.6, "precision {} is smaller than 0.6".format(np.median(pre)))
        self.assertTrue(np.median(rec) > 0.8, "recall {} is smaller than 0.8".format(np.median(rec)))
        
    def test_BottomUpChangePointAnalyzer(self):
        algo1 = cps.BottomUpChangePointAnalyzer()
        
        sig, cpss = signal()
        change_points = algo1.detect_change_points(sig)[:-1]
        pre, rec = metrics.fuzzy_precall(cpss, change_points, fuzzy=5)

        self.assertTrue(np.median(pre) > 0.6, "precision {} is smaller than 0.6".format(np.median(pre)))
        self.assertTrue(np.median(rec) > 0.8, "recall {} is smaller than 0.8".format(np.median(rec)))

    def test_CUSUMChangePointAnalyzer(self):
        algo1 = cps.CUSUMChangePointAnalyzer()
        
        sig, cpss = signal()
        change_points = algo1.detect_change_points(sig)[:-1]
        pre, rec = metrics.fuzzy_precall(cpss, change_points, fuzzy=5)

        self.assertTrue(np.median(pre) > 0.6, "precision {} is smaller than 0.6".format(np.median(pre)))
        self.assertTrue(np.median(rec) > 0.8, "recall {} is smaller than 0.8".format(np.median(rec)))

if __name__ == "__main__":
    plt.style.use('ggplot')
    #import sys;sys.argv = ['', 'Test.testName']
    unittest.main()<|MERGE_RESOLUTION|>--- conflicted
+++ resolved
@@ -44,7 +44,6 @@
         a.iterative_train(max_iter=20)
         mean, std = a.predict()
 
-<<<<<<< HEAD
         plt.plot(np.arange(len(s)), s)
         plt.plot(np.arange(len(s)), mean)
         plt.show()
@@ -59,7 +58,6 @@
         result = algo1.detect_change_points(self.signal)[:-1]
         plt.scatter(result, self.signal[result]+0.2, color="blue", marker="X", s=120)
         print(metrics.fuzzy_precall(self.cps, result, fuzzy=5))
-=======
 
     def test_BinaryChangePointAnalyzer(self):
         algo1 = cps.BinaryChangePointAnalyzer()
@@ -73,7 +71,6 @@
 
     def test_WindowChangePointAnalyzer(self):
         algo1 = cps.WindowChangePointAnalyzer()
->>>>>>> 64ea03fc
         
         sig, cpss = signal()
         change_points = algo1.detect_change_points(sig)[:-1]
